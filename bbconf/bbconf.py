import os
from logging import getLogger
from typing import List, Optional, Tuple, Union
from textwrap import indent

import yacman

import pipestat
from pipestat.helpers import dynamic_filter

from sqlmodel import SQLModel, Field
import qdrant_client

from sqlalchemy.orm import relationship
from sqlalchemy import inspect

from bbconf.const import (
    CFG_PATH_KEY,
    PKG_NAME,
    CFG_PATH_PIPELINE_OUTPUT_KEY,
    CFG_PATH_BEDSTAT_DIR_KEY,
    DEFAULT_SECTION_VALUES,
    CFG_PATH_BEDBUNCHER_DIR_KEY,
    BED_TABLE,
    BED_TABLE_SCHEMA,
    BEDSET_TABLE,
    BEDSET_TABLE_SCHEMA,
    DIST_TABLE,
    BEDFILE_BEDSET_ASSOCIATION_TABLE_KEY,
    CFG_REMOTE_KEY,
    BEDSETS_REL_KEY,
    BEDFILES_REL_KEY,
    CFG_PATH_REGION2VEC_KEY,
    CFG_PATH_VEC2VEC_KEY,
    CFG_QDRANT_KEY,
    CFG_QDRANT_PORT_KEY,
    CFG_QDRANT_API_KEY,
    CFG_QDRANT_HOST_KEY,
    CFG_QDRANT_COLLECTION_NAME_KEY,
    DEFAULT_HF_MODEL,
)
from bbconf.exceptions import MissingConfigDataError, BedBaseConfError
from bbconf.helpers import raise_missing_key, get_bedbase_cfg

from geniml.text2bednn import text2bednn
from geniml.search import QdrantBackend
from sentence_transformers import SentenceTransformer
from geniml.region2vec import Region2VecExModel
from geniml.io import RegionSet


_LOGGER = getLogger(PKG_NAME)


class BedBaseConf:
    """
    This class standardizes reporting of bedstat and bedbuncher results.
    It formalizes a way for these pipelines and downstream tools
    to communicate -- the produced results can easily and reliably become an
    input for the server. The object exposes API for interacting with the
    results and is backed by a [PostgreSQL](https://www.postgresql.org/)
    database.
    """

    def __init__(self, config_path: str = None, database_only: bool = False):
        """
        Initialize the object

        :param str config_path: path to the bedbase configuration file
        :param bool database_only: whether the database managers should not
            keep an in-memory copy of the data in the database
        """

        cfg_path = get_bedbase_cfg(config_path)

        self._config = self._read_config_file(cfg_path)

        # Create Pipestat objects and tables if they do not exist
        self.__pipestats = {
            BED_TABLE: pipestat.PipestatManager(
                config_file=cfg_path,
                schema_path=BED_TABLE_SCHEMA,
                database_only=database_only,
            ),
            BEDSET_TABLE: pipestat.PipestatManager(
                config_file=cfg_path,
                schema_path=BEDSET_TABLE_SCHEMA,
                database_only=database_only,
            ),
        }

        self._create_bedset_bedfiles_table()

        try:
            self._qdrant_client = self._init_qdrant_client()
            if self.config[CFG_PATH_KEY].get(CFG_PATH_REGION2VEC_KEY) and self.config[CFG_PATH_KEY].get(CFG_PATH_VEC2VEC_KEY):
                self._t2bsi = self._create_t2bsi_object()
            else:
                if not self.config[CFG_PATH_KEY].get(CFG_PATH_REGION2VEC_KEY):
                    _LOGGER.error(f"{CFG_PATH_REGION2VEC_KEY} was not provided in config file!")
                if not self.config[CFG_PATH_KEY].get(CFG_PATH_VEC2VEC_KEY):
                    _LOGGER.error(f"{CFG_PATH_VEC2VEC_KEY} was not provided in config file!")
        except qdrant_client.http.exceptions.ResponseHandlingException as err:
            _LOGGER.error(f"error in Connection to qdrant! skipping... Error: {err}")

    def _read_config_file(self, config_path: str) -> yacman.YAMLConfigManager:
        """
        Read configuration file and insert default values if not set

        :param config_path: configuration file path
        :return: None
        :raises: raise_missing_key (if config key is missing)
        """
        _config = yacman.YAMLConfigManager(filepath=config_path)

        if CFG_PATH_KEY not in _config:
            raise_missing_key(CFG_PATH_KEY)

        if not _config[CFG_PATH_KEY]:
            _config[CFG_PATH_KEY] = {}

        if CFG_PATH_PIPELINE_OUTPUT_KEY not in _config[CFG_PATH_KEY]:
            raise_missing_key(CFG_PATH_PIPELINE_OUTPUT_KEY)

        if CFG_PATH_BEDSTAT_DIR_KEY not in _config[CFG_PATH_KEY]:
            raise_missing_key(CFG_PATH_BEDSTAT_DIR_KEY)

        if CFG_PATH_BEDBUNCHER_DIR_KEY not in _config[CFG_PATH_KEY]:
            raise_missing_key(CFG_PATH_BEDBUNCHER_DIR_KEY)

        # Setting default values if doesn't exist in config file
        for section, mapping in DEFAULT_SECTION_VALUES.items():
            if section not in _config:
                _config[section] = {}
            for key, default in mapping.items():
                if key not in _config[section]:
                    _LOGGER.debug(
                        f"Config lacks '{section}.{key}' key. Setting to: {default}"
                    )
                    _config[section][key] = default

        if CFG_PATH_REGION2VEC_KEY not in _config[CFG_PATH_KEY]:
            _LOGGER.warning(f"Region2vec config key is missing in configuration file")
            _config[CFG_PATH_KEY][CFG_PATH_REGION2VEC_KEY] = None

        return _config

    def __str__(self):
        """
        Generate string representation of the object

        :return str: string representation of the object
        """

        res = f"{self.__class__.__name__}\n"
        res += f"{BED_TABLE}:\n"
        res += f"{indent(str(self.bed), '  ')}"
        res += f"\n{BEDSET_TABLE}:\n"
        res += f"{indent(str(self.bedset), '  ')}"
        res += f"\nconfig:\n"
        res += f"{indent(str(self.config), '  ')}"
        return res

    @property
    def config(self):
        """
        Config used to initialize the object

        :return yacman.YAMLConfigManager: bedbase configuration file contents
        """
        return self._config

    @property
    def bed(self):
        """
        PipestatManager of the bedfiles table

        :return pipestat.PipestatManager: manager of the bedfiles table
        """
        return self.__pipestats[BED_TABLE]

    @property
    def dist(self):
        """
        PipestatManager of the distances table

        :return pipestat.PipestatManager: manager of the bedfiles table
        """
        return self.__pipestats[DIST_TABLE]

    @property
    def bedset(self):
        """
        PipestatManager of the bedsets table

        :return pipestat.PipestatManager: manager of the bedsets table
        """
        return self.__pipestats[BEDSET_TABLE]

    def _check_table_exists(self, table_name: str) -> bool:
        """
        Check if the specified table exists on the 'bed' pipestatmanager object

        :param str table_name: table name to be checked
        :return bool: whether the specified table exists
        """
        with self.bed.backend.session as s:
            return inspect(s.bind).has_table(table_name=table_name)

    def _get_output_path(
        self, table_name: str, remote_key: str, remote: bool = False
    ) -> str:
        """
        Get path to the output of the selected pipeline

        :param str table_name: name of the table that is populated by the
            pipeline to return the output path for
        :param str remote_key:
        :param bool remote: whether to use remote url base
        :return str: path to the selected pipeline output
        """
        dir_key = (
            CFG_PATH_BEDBUNCHER_DIR_KEY
            if table_name == BEDSET_TABLE
            else CFG_PATH_BEDSTAT_DIR_KEY
        )
        base = (
            self.config[CFG_REMOTE_KEY][remote_key]["prefix"]
            if remote
            else self.config[CFG_PATH_KEY][CFG_PATH_PIPELINE_OUTPUT_KEY]
        )
        if remote and not base:
            raise MissingConfigDataError(
                f"{CFG_REMOTE_KEY} key value is invalid: {base}"
            )
        return os.path.join(base, self.config[CFG_PATH_KEY][dir_key])

    def get_bedbuncher_output_path(self, remote_key, remote=False):
        """
        Get path to the output of the bedbuncher pipeline

        :param bool remote: whether to use remote url base
        :return str: path to the bedbuncher pipeline output
        """
        return self._get_output_path(
            table_name=BEDSET_TABLE, remote_key=remote_key, remote=remote
        )

    def get_bedstat_output_path(self, remote_key, remote=False):
        """
        Get path to the output of the bedstat pipeline

        :param bool remote: whether to use remote url base
        :return str: path to the bedstat pipeline output
        """
        return self._get_output_path(
            table_name=BED_TABLE, remote_key=remote_key, remote=remote
        )

    def _create_bedset_bedfiles_table(self):
        """
        Create a relationship table
        """

        class BedFileBedSetAssociation(SQLModel, table=True):
            __tablename__ = BEDFILE_BEDSET_ASSOCIATION_TABLE_KEY
            bedfile_id: Optional[int] = Field(
                default=None,
                foreign_key=f"{self.bed.pipeline_name}__sample.id",
                primary_key=True,
            )
            bedset_id: Optional[int] = Field(
                default=None,
                foreign_key=f"{self.bedset.pipeline_name}__sample.id",
                primary_key=True,
            )

            __table_args__ = {"extend_existing": True}

        returned_model = BedFileBedSetAssociation.__table__

        self.BedfileORM.__mapper__.add_property(
            BEDSETS_REL_KEY,
            relationship(
                self.BedsetORM,
                secondary=returned_model,
                backref=BEDFILES_REL_KEY,
            ),
        )

        SQLModel.metadata.create_all(bind=self.bed.backend.db_engine_key)

    def report_relationship(self, bedset_id, bedfile_id):
        """
        Report a bedfile for bedset.

        Inserts the ID pair into the relationship table, which allows to
        manage many to many bedfile bedset relationships

        :param int bedset_id: id of the bedset to report bedfile for
        :param int bedfile_id: id of the bedfile to report
        """

        if not self._check_table_exists(
            table_name=BEDFILE_BEDSET_ASSOCIATION_TABLE_KEY
        ):
            self._create_bedset_bedfiles_table()

        with self.bed.backend.session as s:
            bed = s.query(self.BedfileORM).get(bedfile_id)
            bedset = s.query(self.BedsetORM).get(bedset_id)
            getattr(bedset, BEDFILES_REL_KEY).append(bed)
            s.commit()

    def remove_relationship(self, bedset_id, bedfile_ids=None):
        """
        Remove entries from the relationships table

        :param str bedset_id: id of the bedset to remove
        :param list[str] bedfile_ids: ids of the bedfiles to remove for the
            selected bedset. If none provided, all the relationsips for the
            selected bedset will be removed.
        """

        if not self._check_table_exists(
            table_name=BEDFILE_BEDSET_ASSOCIATION_TABLE_KEY
        ):
            raise BedBaseConfError(
                f"Can't remove a relationship, '{BEDFILE_BEDSET_ASSOCIATION_TABLE_KEY}' does not exist"
            )
        with self.bedset.backend.session as s:
            bedset = s.query(self.BedsetORM).get(bedset_id)
            if bedfile_ids is None:
                getattr(bedset, BEDFILES_REL_KEY)[:] = []
            else:
                for bedfile_id in bedfile_ids:
                    bedfile = s.query(self.BedfileORM).get(bedfile_id)
                    getattr(bedset, BEDFILES_REL_KEY).remove(bedfile)
            s.commit()

    def select_bedfiles_for_bedset(
        self,
        filter_conditions: Optional[List[Tuple[str, str, Union[str, List[str]]]]] = [],
        json_filter_conditions: Optional[List[Tuple[str, str, str]]] = [],
        bedfile_cols: Optional[List[str]] = None,
    ) -> list:
        """
        Select bedfiles that are part of a bedset that matches the query

        :param List[str] filter_conditions:  table query to restrict the results with
        :param Union[List[str], str] bedfile_cols: bedfile columns to include in the
            result, if none specified all columns will be included
        :return: matched bedfiles table contents
        """
        cols = (
            [getattr(self.BedfileORM, bedfile_col) for bedfile_col in bedfile_cols]
            if bedfile_cols is not None
            else self.BedfileORM.__table__.columns
        )
        with self.bed.backend.session as session:
            statement = session.query(*cols).join(
                self.BedfileORM, self.BedsetORM.bedfiles
            )
            statement = dynamic_filter(
                ORM=self.BedsetORM,
                statement=statement,
                filter_conditions=filter_conditions,
                json_filter_conditions=json_filter_conditions,
            )
            bed_names = statement.all()

        return bed_names

    def select_unique(self, table_name, column=None):
        """
        Select unique value in given column and table

        :param str table_name: table to query in
        :param str col: column to include in the result
        :return list[psycopg2.extras.DictRow]: unique entries in the column
        """

        if table_name == "bedfile__sample":
            with self.bed.backend.session as s:
                values = self.bed.backend.select(columns=column)
        elif table_name == "bedsets__sample":
            with self.bedset.backend.session as s:
                values = self.bedset.backend.select(columns=column)
        return [i for n, i in enumerate(values) if i not in values[n + 1 :]]

    @property
    def BedfileORM(self) -> SQLModel:
        """
        return: ORM of bedfile table (SQLModelMetaclass)
        """
        return self.bed.backend.get_orm("bedfile__sample")

    @property
    def BedsetORM(self) -> SQLModel:
        """
        return: ORM of bedset table (SQLModelMetaclass)
        """
        return self.bedset.backend.get_orm("bedsets__sample")

    @property
<<<<<<< HEAD
    def t2bsi(self) -> text2bednn.Text2BEDSearchInterface:
        """
        :return: object with search functions
        """
        return self._t2bsi

    @property
    def qdrant_client(self) -> QdrantBackend:
        return self._qdrant_client

    def _init_qdrant_client(self) -> QdrantBackend:
        """
        Create qdrant client object using credentials provided in config file
        :return: QdrantClient
        """
        return QdrantBackend(
            collection=self._config[CFG_QDRANT_KEY][CFG_QDRANT_COLLECTION_NAME_KEY],
            qdrant_host=self._config[CFG_QDRANT_KEY][CFG_QDRANT_HOST_KEY],
            qdrant_port=self._config[CFG_QDRANT_KEY][CFG_QDRANT_PORT_KEY],
        )

    def _create_t2bsi_object(self):
        """
        Create Text 2 BED search interface and return this object
        :return: Text2BEDSearchInterface object
        """

        return text2bednn.Text2BEDSearchInterface(
            nl2vec_model=SentenceTransformer(os.getenv("HF_MODEL", DEFAULT_HF_MODEL)),
            vec2vec_model=self._config[CFG_PATH_KEY][CFG_PATH_VEC2VEC_KEY],
            search_backend=self.qdrant_client,
        )

    def add_bed_to_qdrant(
        self,
        bed_file_path: str,
        sample_id: str,
        labels: dict = None,
    ) -> None:
        """
        Convert bed file to vector and add it to qdrant database

        :param bed_file_path: path to the bed file
        :param bbconf: bbconf object
        :param sample_id: bed file id
        :param labels: additional bed file lables
        :return: None
        """

        _LOGGER.info(f"adding bed file to qdrant. Sample_id: {sample_id}")
        # Convert bedfile to vector
        bed_region_set = RegionSet(bed_file_path)
        reg_2_vec_obj = Region2VecExModel("databio/r2v-ChIP-atlas-hg38")
        bed_embedding = reg_2_vec_obj.encode(bed_region_set, pool="mean", )

        # Upload bed file vector to the database
        vec_dim = bed_embedding.shape[0]
        self.qdrant_client.load(
            embeddings=bed_embedding.reshape(1, vec_dim), labels=[{"id": sample_id, **labels}]
        )
        return None
=======
    def is_remote(self):
        """
        Return whether remotes are configured  with 'remotes' key,

        :param BedBaseConf bbc: server config object
        :return bool: whether remote data source is configured
        """

        if CFG_REMOTE_KEY in self.config and isinstance(self.config[CFG_REMOTE_KEY], dict):
            return True
        else:
            return False

    def prefix(self, remote_class="http"):
        """ 
        Return URL prefix, modulated by whether remotes
        are configured, and remote class requested.
        """
        if CFG_REMOTE_KEY in self.config:
            return self.config[CFG_REMOTE_KEY][remote_class]["prefix"]
        else:
            return self.config[CFG_PATH_KEY][CFG_PIPELINE_OUT_PTH_KEY]


    def get_prefixed_uri(self, postfix, remote_class="http"):
        return os.path.join(self.prefix(remote_class), postfix)

    # def select_bedfiles_for_distance(
    #     self,
    #     terms,
    #     genome,
    #     bedfile_cols: Optional[List[str]] = None,
    #     limit: Optional[int] = None,
    # ):
    #     """
    #     Select bedfiles that are related to given search terms
    #
    #     :param List[str] terms:  search terms
    #     :param str genome: genome assembly to search in
    #     :param Union[List[str], str] bedfile_cols: bedfile columns to include in the
    #         result, if none specified all columns will be included
    #     :param int limit: max number of records to return
    #     :return List[sqlalchemy.engine.row.Row]: matched bedfiles table contents
    #     """
    #     num_terms = len(terms)
    #     if num_terms > 1:
    #         for i in range(num_terms):
    #             if i == 0:
    #                 avg = f"coalesce(R{str(i)}.score, 0.5)"
    #                 join = f"FROM distances R{str(i)}"
    #                 where = f"WHERE R{str(i)}.search_term ILIKE '{terms[i]}'"
    #             else:
    #                 avg += f" + coalesce(R{str(i)}.score, 0.5)"
    #                 join += (
    #                     " INNER JOIN distances R"
    #                     + str(i)
    #                     + " ON R"
    #                     + str(i - 1)
    #                     + ".bed_id = R"
    #                     + str(i)
    #                     + ".bed_id"
    #                 )
    #                 where += f" OR R{str(i)}.search_term ILIKE '{terms[i]}'"
    #
    #             condition = (
    #                 f"SELECT R0.bed_id AS bed_id, AVG({avg}) AS score "
    #                 f"{join} {where} GROUP BY R0.bed_id ORDER BY score ASC"
    #             )
    #             if limit:
    #                 condition += f" LIMIT {limit}"
    #
    #     else:
    #         condition = (
    #             f"SELECT bed_id, score FROM {DIST_TABLE} "
    #             f"WHERE search_term ILIKE '{terms[0]}' ORDER BY score ASC"
    #         )
    #         if limit:
    #             condition += f" LIMIT {limit}"
    #
    #     columns = [
    #         "f." + c
    #         for c in pipestat.helpers.mk_list_of_str(
    #             bedfile_cols or list(self.bed.schema.keys())
    #         )
    #     ]
    #     columns = ", ".join([c for c in columns])
    #     statement_str = (
    #         "SELECT {}, score FROM {} f INNER JOIN ({}) r ON r.bed_id = f.id "
    #         "WHERE f.genome ->> 'alias' = '" + genome + "' ORDER BY score ASC"
    #     )
    #     with self.bed.backend.session as s:
    #         res = s.execute(
    #             text(statement_str.format(columns, BED_TABLE, condition)),
    #         )
    #     res = res.mappings().all()
    #     _LOGGER.info(f"here: {res}")
    #
    #     return res
    # def report_distance(
    #     self,
    #     bed_md5sum,
    #     bed_label,
    #     search_term,
    #     score,
    # ):
    #     """
    #     Report a search term - bedfile distance.
    #
    #     Inserts a distance of the bedfile to a search term
    #
    #     :param str bed_md5sum: bedfile MD5SUM
    #     :param str bed_label: bedfile label
    #     :param str search_term: search term
    #     :param float score: associated score
    #     :rasie ValueError: if none of the BED files match the provided md5sum
    #     """
    #     # TODO: This method should be removed and the next few lines added in the clients
    #     BedORM = self.bed.get_orm(table_name=self.bed.namespace)
    #     with self.bed.session as s:
    #         bed = s.query(BedORM.id).filter(BedORM.md5sum == bed_md5sum).first()
    #     if bed is None:
    #         raise ValueError(
    #             f"None of the files in the '{self.bed.namespace}' table "
    #             f"match the md5sum: {bed_md5sum}"
    #         )
    #     values = dict(
    #         bed_id=bed.id, bed_label=bed_label, search_term=search_term, score=score
    #     )
    #     self.dist.report(values=values, record_identifier=f"{bed_md5sum}_{search_term}")
>>>>>>> 8ce2100c
<|MERGE_RESOLUTION|>--- conflicted
+++ resolved
@@ -403,7 +403,6 @@
         return self.bedset.backend.get_orm("bedsets__sample")
 
     @property
-<<<<<<< HEAD
     def t2bsi(self) -> text2bednn.Text2BEDSearchInterface:
         """
         :return: object with search functions
@@ -465,7 +464,7 @@
             embeddings=bed_embedding.reshape(1, vec_dim), labels=[{"id": sample_id, **labels}]
         )
         return None
-=======
+
     def is_remote(self):
         """
         Return whether remotes are configured  with 'remotes' key,
@@ -492,107 +491,3 @@
 
     def get_prefixed_uri(self, postfix, remote_class="http"):
         return os.path.join(self.prefix(remote_class), postfix)
-
-    # def select_bedfiles_for_distance(
-    #     self,
-    #     terms,
-    #     genome,
-    #     bedfile_cols: Optional[List[str]] = None,
-    #     limit: Optional[int] = None,
-    # ):
-    #     """
-    #     Select bedfiles that are related to given search terms
-    #
-    #     :param List[str] terms:  search terms
-    #     :param str genome: genome assembly to search in
-    #     :param Union[List[str], str] bedfile_cols: bedfile columns to include in the
-    #         result, if none specified all columns will be included
-    #     :param int limit: max number of records to return
-    #     :return List[sqlalchemy.engine.row.Row]: matched bedfiles table contents
-    #     """
-    #     num_terms = len(terms)
-    #     if num_terms > 1:
-    #         for i in range(num_terms):
-    #             if i == 0:
-    #                 avg = f"coalesce(R{str(i)}.score, 0.5)"
-    #                 join = f"FROM distances R{str(i)}"
-    #                 where = f"WHERE R{str(i)}.search_term ILIKE '{terms[i]}'"
-    #             else:
-    #                 avg += f" + coalesce(R{str(i)}.score, 0.5)"
-    #                 join += (
-    #                     " INNER JOIN distances R"
-    #                     + str(i)
-    #                     + " ON R"
-    #                     + str(i - 1)
-    #                     + ".bed_id = R"
-    #                     + str(i)
-    #                     + ".bed_id"
-    #                 )
-    #                 where += f" OR R{str(i)}.search_term ILIKE '{terms[i]}'"
-    #
-    #             condition = (
-    #                 f"SELECT R0.bed_id AS bed_id, AVG({avg}) AS score "
-    #                 f"{join} {where} GROUP BY R0.bed_id ORDER BY score ASC"
-    #             )
-    #             if limit:
-    #                 condition += f" LIMIT {limit}"
-    #
-    #     else:
-    #         condition = (
-    #             f"SELECT bed_id, score FROM {DIST_TABLE} "
-    #             f"WHERE search_term ILIKE '{terms[0]}' ORDER BY score ASC"
-    #         )
-    #         if limit:
-    #             condition += f" LIMIT {limit}"
-    #
-    #     columns = [
-    #         "f." + c
-    #         for c in pipestat.helpers.mk_list_of_str(
-    #             bedfile_cols or list(self.bed.schema.keys())
-    #         )
-    #     ]
-    #     columns = ", ".join([c for c in columns])
-    #     statement_str = (
-    #         "SELECT {}, score FROM {} f INNER JOIN ({}) r ON r.bed_id = f.id "
-    #         "WHERE f.genome ->> 'alias' = '" + genome + "' ORDER BY score ASC"
-    #     )
-    #     with self.bed.backend.session as s:
-    #         res = s.execute(
-    #             text(statement_str.format(columns, BED_TABLE, condition)),
-    #         )
-    #     res = res.mappings().all()
-    #     _LOGGER.info(f"here: {res}")
-    #
-    #     return res
-    # def report_distance(
-    #     self,
-    #     bed_md5sum,
-    #     bed_label,
-    #     search_term,
-    #     score,
-    # ):
-    #     """
-    #     Report a search term - bedfile distance.
-    #
-    #     Inserts a distance of the bedfile to a search term
-    #
-    #     :param str bed_md5sum: bedfile MD5SUM
-    #     :param str bed_label: bedfile label
-    #     :param str search_term: search term
-    #     :param float score: associated score
-    #     :rasie ValueError: if none of the BED files match the provided md5sum
-    #     """
-    #     # TODO: This method should be removed and the next few lines added in the clients
-    #     BedORM = self.bed.get_orm(table_name=self.bed.namespace)
-    #     with self.bed.session as s:
-    #         bed = s.query(BedORM.id).filter(BedORM.md5sum == bed_md5sum).first()
-    #     if bed is None:
-    #         raise ValueError(
-    #             f"None of the files in the '{self.bed.namespace}' table "
-    #             f"match the md5sum: {bed_md5sum}"
-    #         )
-    #     values = dict(
-    #         bed_id=bed.id, bed_label=bed_label, search_term=search_term, score=score
-    #     )
-    #     self.dist.report(values=values, record_identifier=f"{bed_md5sum}_{search_term}")
->>>>>>> 8ce2100c
